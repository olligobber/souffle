#!/bin/bash

#
# .souffle-sh
#
# This script provides a nice shell environment for working with Souffle.
# Simply do a 'source .souffle-sh' from the terminal to start using it.
#

export SOUFFLE=$(pwd)

JOBS=8

alias souffle=$SOUFFLE/src/souffle
alias souffle-profile=$SOUFFLE/src/souffle-profile

souffle_setup() {
    cd $SOUFFLE && \
    chmod 775 bootstrap && \
    ./bootstrap && \
    chmod 775 configure && \
    ./configure && \
    make -j$JOBS && \
    cd -
}

souffle_teardown() {
    cd $SOUFFLE && \
    git clean -xdf && \
    cd -
}

souffle_make() {
    cd $SOUFFLE && \
<<<<<<< HEAD
    make -j$JOBS && \
=======
    make -j$JOBS $1 && \
>>>>>>> 2911d70f
    cd -
}

souffle_test() {
<<<<<<< HEAD
=======
    souffle_make &&
>>>>>>> 2911d70f
    cd $SOUFFLE/tests && \
    ./testsuite -j$JOBS $@ && \
    cd -
}

souffle_debug() {
    souffle_make && \
    mkdir -p $SOUFFLE/tests/testsuite.dir/$1/$2 && \
    ln -sf $SOUFFLE/tests/$1/$2/$2.dl $SOUFFLE/tests/testsuite.dir/$1/$2/$2.dl && \
    $SOUFFLE/src/souffle $SOUFFLE/tests/$1/$2/$2.dl \
        -F $SOUFFLE/tests/$1/$2/facts \
        -D $SOUFFLE/tests/testsuite.dir/$1/$2 \
        -j$JOBS \
        --debug-report=$SOUFFLE/tests/testsuite.dir/$1/$2/$2.html \
        $3 \
        1> $SOUFFLE/tests/testsuite.dir/$1/$2/$2.out \
        2> $SOUFFLE/tests/testsuite.dir/$1/$2/$2.err
}<|MERGE_RESOLUTION|>--- conflicted
+++ resolved
@@ -32,19 +32,12 @@
 
 souffle_make() {
     cd $SOUFFLE && \
-<<<<<<< HEAD
-    make -j$JOBS && \
-=======
     make -j$JOBS $1 && \
->>>>>>> 2911d70f
     cd -
 }
 
 souffle_test() {
-<<<<<<< HEAD
-=======
     souffle_make &&
->>>>>>> 2911d70f
     cd $SOUFFLE/tests && \
     ./testsuite -j$JOBS $@ && \
     cd -

/*
 * Souffle - A Datalog Compiler
 * Copyright (c) 2018, The Souffle Developers. All rights reserved.
 * Licensed under the Universal Permissive License v 1.0 as shown at:
 * - https://opensource.org/licenses/UPL
 * - <souffle root>/licenses/SOUFFLE-UPL.txt
 */

/************************************************************************
 *
 * @file ProfileEvent.h
 *
 * Declares classes for profile events
 *
 ***********************************************************************/

#pragma once

#include "EventProcessor.h"
#include "ProfileDatabase.h"
#include "Util.h"
#include <atomic>
#include <cassert>
#include <chrono>
#include <ctime>
#include <functional>
#include <iomanip>
#include <iostream>
#include <list>
#include <mutex>
#include <sstream>
#include <string>
#include <thread>
#include <unordered_map>
#include <vector>
#include <sys/resource.h>
#include <sys/time.h>

namespace souffle {

/**
 * Profile Event Singleton
 */
class ProfileEventSingleton {
    /** profile database */
    profile::ProfileDatabase database;

    ProfileEventSingleton() = default;

public:
    ~ProfileEventSingleton() = default;

    /** get instance */
    static ProfileEventSingleton& instance() {
        static ProfileEventSingleton singleton;
        return singleton;
    }

    /** create timing event */
    void makeTimingEvent(const std::string& txt, time_point start, time_point end, size_t iteration) {
        milliseconds start_ms = std::chrono::duration_cast<milliseconds>(start.time_since_epoch());
        milliseconds end_ms = std::chrono::duration_cast<milliseconds>(end.time_since_epoch());
        profile::EventProcessorSingleton::instance().process(
                database, txt.c_str(), start_ms, end_ms, iteration);
    }

    /** create quantity event */
    void makeQuantityEvent(const std::string& txt, size_t number, int iteration) {
        profile::EventProcessorSingleton::instance().process(database, txt.c_str(), number, iteration);
    }

<<<<<<< HEAD
    /** create utilisation event */
    void makeUtilisationEvent(const std::string& txt) {
        profile::EventProcessorSingleton::instance().process(database, txt.c_str());
=======
    /** Make new utilisation event */
    ProfileUtilisationEvent* makeUtilisationEvent(const std::string& txt) {
        auto e = new ProfileUtilisationEvent(txt);
        std::lock_guard<std::mutex> guard(eventMutex);
        events.push_back(e);
        if (out != nullptr) {
            print(e);
        }
        return e;
>>>>>>> 6b58944e
    }

    /** Dump all events */
    void dump(std::ostream& os) {
<<<<<<< HEAD
        database.print(os);
=======
        std::lock_guard<std::mutex> guard(eventMutex);
        for (auto const& cur : events) {
            cur->print(os);
        }
    }

    /** Print a single event to the profile log. */
    void print(ProfileEvent* event) {
        static std::mutex logMutex;
        std::lock_guard<std::mutex> guard(logMutex);
        event->print(*out);
>>>>>>> 6b58944e
    }

    /** Start timer */
    void startTimer() {}

    /** Stop timer */
    void stopTimer() {}

    const profile::ProfileDatabase& getDB() const {
        return database;
    }

<<<<<<< HEAD
    void setDBFromFile(const std::string& filename) {
        database = profile::ProfileDatabase(filename);
    }
=======
private:
    /**  Profile Timer */
    class ProfileTimer {
    private:
        /** time interval between per utilisation read */
        Interval t;

        /** timer is running */
        bool running = false;

        /** thread timer runs on */
        std::thread th;

        /** number of utilisation events */
        uint32_t runCount = 0;

        /** run method for thread th */
        void run() {
            ProfileEventSingleton::instance().makeUtilisationEvent("utilisation");
            this->incRunCount();
            if (this->getRunCount() % 128 == 0) this->increaseInterval();
        }

        Interval getInterval() {
            return t;
        }

        bool getRunning() {
            return running;
        }

        /** Increase value of time interval by factor of 2 */
        void increaseInterval() {
            // Don't increase time interval past 60 seconds
            if (t < 60000) {
                t = t * 2;
            }
        }

        uint32_t getRunCount() {
            return runCount;
        }

        void incRunCount() {
            runCount++;
        }

    public:
        ProfileTimer(Interval in = 1) : t(in) {}

        /** start timer on the thread th */
        void start() {
            running = true;

            th = std::thread([this]() {
                while (this->getRunning()) {
                    this->run();
                    std::this_thread::sleep_for(std::chrono::milliseconds(this->getInterval()));
                }
            });
        }

        /** stop timer on the thread th */
        void stop() {
            running = false;
            th.join();
        }
    };

    ProfileEventSingleton() = default;

    std::list<ProfileEvent*> events;
    std::mutex eventMutex;
    ProfileTimer timer;
    std::ostream* out = nullptr;
>>>>>>> 6b58944e
};

}  // namespace souffle<|MERGE_RESOLUTION|>--- conflicted
+++ resolved
@@ -69,63 +69,40 @@
         profile::EventProcessorSingleton::instance().process(database, txt.c_str(), number, iteration);
     }
 
-<<<<<<< HEAD
     /** create utilisation event */
     void makeUtilisationEvent(const std::string& txt) {
         profile::EventProcessorSingleton::instance().process(database, txt.c_str());
-=======
-    /** Make new utilisation event */
-    ProfileUtilisationEvent* makeUtilisationEvent(const std::string& txt) {
-        auto e = new ProfileUtilisationEvent(txt);
-        std::lock_guard<std::mutex> guard(eventMutex);
-        events.push_back(e);
-        if (out != nullptr) {
-            print(e);
-        }
-        return e;
->>>>>>> 6b58944e
     }
 
     /** Dump all events */
     void dump(std::ostream& os) {
-<<<<<<< HEAD
         database.print(os);
-=======
-        std::lock_guard<std::mutex> guard(eventMutex);
-        for (auto const& cur : events) {
-            cur->print(os);
-        }
-    }
-
-    /** Print a single event to the profile log. */
-    void print(ProfileEvent* event) {
-        static std::mutex logMutex;
-        std::lock_guard<std::mutex> guard(logMutex);
-        event->print(*out);
->>>>>>> 6b58944e
     }
 
     /** Start timer */
-    void startTimer() {}
+    void startTimer() {
+        timer.start();
+    }
 
     /** Stop timer */
-    void stopTimer() {}
+    void stopTimer() {
+        timer.stop();
+    }
 
     const profile::ProfileDatabase& getDB() const {
         return database;
     }
 
-<<<<<<< HEAD
     void setDBFromFile(const std::string& filename) {
         database = profile::ProfileDatabase(filename);
     }
-=======
+
 private:
     /**  Profile Timer */
     class ProfileTimer {
     private:
         /** time interval between per utilisation read */
-        Interval t;
+        uint32_t t;
 
         /** timer is running */
         bool running = false;
@@ -143,7 +120,7 @@
             if (this->getRunCount() % 128 == 0) this->increaseInterval();
         }
 
-        Interval getInterval() {
+        uint32_t getInterval() {
             return t;
         }
 
@@ -168,7 +145,7 @@
         }
 
     public:
-        ProfileTimer(Interval in = 1) : t(in) {}
+        ProfileTimer(uint32_t in = 1) : t(in) {}
 
         /** start timer on the thread th */
         void start() {
@@ -189,13 +166,7 @@
         }
     };
 
-    ProfileEventSingleton() = default;
-
-    std::list<ProfileEvent*> events;
-    std::mutex eventMutex;
     ProfileTimer timer;
-    std::ostream* out = nullptr;
->>>>>>> 6b58944e
 };
 
 }  // namespace souffle